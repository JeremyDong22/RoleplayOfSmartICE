// Task Summary component - shows all tasks with completion status
// Fixed: useCallback is imported from React
import React, { useMemo, useState, useEffect, useRef, useCallback } from 'react'
import {
  Paper,
  Typography,
  Box,
  List,
  ListItem,
  ListItemText,
  ListItemIcon,
  Chip,
  Button,
  Divider,
  Dialog,
  DialogTitle,
  DialogContent,
  DialogActions,
  TextField,
  CircularProgress,
  Snackbar,
  Alert
} from '@mui/material'
import {
  CheckCircle,
  RadioButtonUnchecked,
  Warning,
  Assignment,
  History,
  Comment
} from '@mui/icons-material'
import type { TaskTemplate } from '../../utils/workflowParser'
import { isClosingPeriod } from '../../utils/periodHelpers'
import TaskSubmissionDialog from '../TaskSubmissionDialog'
import { useTaskData } from '../../contexts/TaskDataContext'
import { type TaskStatusDetail, getRealTimeCompletionRate } from '../../services/taskRecordService'
import { getTaskSummaryStats, type TaskSummaryStats } from '../../services/taskSummaryService'
import { authService } from '../../services/authService'
import { getRestaurantId } from '../../utils/restaurantSetup'
import { supabase } from '../../services/supabase'

interface TaskStatus {
  taskId: string
  completed: boolean
  completedAt?: Date
  overdue: boolean
}

interface TaskSummaryProps {
  tasks: TaskTemplate[]
  taskStatuses: TaskStatus[]
  completedTaskIds: string[]  // Add this for accurate completion tracking
  missingTasks?: { task: TaskTemplate; periodName: string }[]
  onLateSubmit: (taskId: string, data?: any) => Promise<void>
  testTime?: Date
  role?: 'manager' | 'chef' | 'duty_manager'
  dbTaskStatuses?: TaskStatusDetail[]  // New prop for database task statuses
  useDatabase?: boolean  // Flag to enable database mode
}

export const TaskSummary: React.FC<TaskSummaryProps> = ({
  tasks,
  taskStatuses,
  completedTaskIds,
  missingTasks = [],
  onLateSubmit,
  testTime,
  role = 'manager',
  dbTaskStatuses = [],
  useDatabase = false
}) => {
  const [selectedTask, setSelectedTask] = useState<TaskTemplate | null>(null)
  const [taskSubmissionOpen, setTaskSubmissionOpen] = useState(false)
  const [batchSubmitIndex, setBatchSubmitIndex] = useState<number>(-1)
  const [batchSubmitTasks, setBatchSubmitTasks] = useState<{ task: TaskTemplate; periodName: string }[]>([])
  const [dbStats, setDbStats] = useState<TaskSummaryStats | null>(null)
  const [isLoadingStats, setIsLoadingStats] = useState(false)
  const [dbCompletionRate, setDbCompletionRate] = useState<number | null>(null)
  const [dbMissingTasks, setDbMissingTasks] = useState<Array<{ id: string; title: string; role: string; period: string; periodName?: string; samples?: any[] }>>([])
  const [dbCurrentPendingTasks, setDbCurrentPendingTasks] = useState<Array<{ id: string; title: string; description?: string }>>([])
  const [dbCurrentCompletedTasks, setDbCurrentCompletedTasks] = useState<Array<{ id: string; title: string; completedAt?: string }>>([])
  const [isLoadingCompletionRate, setIsLoadingCompletionRate] = useState(false)
  const [submittingTaskIds, setSubmittingTaskIds] = useState<Set<string>>(new Set())
  const [errorMessage, setErrorMessage] = useState<string>('')
  const [showError, setShowError] = useState(false)
  
  // Get workflow periods from TaskDataContext (includes tasks property)
  const { workflowPeriods: contextWorkflowPeriods } = useTaskData()
  
  // Function to refresh completion rate and missing tasks from database
  const refreshFromDatabase = useCallback(async () => {
    const restaurantId = await getRestaurantId()
    if (!restaurantId) return
    
    setIsLoadingCompletionRate(true)
    try {
      const result = await getRealTimeCompletionRate(restaurantId, role)
      
      
      // Refreshed from database successfully
      setDbCompletionRate(result.completionRate)
      setDbMissingTasks(result.missingTasks)
      setDbCurrentPendingTasks(result.currentPeriodTasks.pending)
      setDbCurrentCompletedTasks(result.currentPeriodTasks.completed)
      
      // Also refresh stats if in database mode
      if (useDatabase) {
        const currentUser = authService.getCurrentUser()
        if (currentUser && restaurantId) {
          const stats = await getTaskSummaryStats(currentUser.id, restaurantId, role, testTime)
          setDbStats(stats)
        }
      }
    } catch (error) {
      // Error loading completion rate
    } finally {
      setIsLoadingCompletionRate(false)
    }
  }, [role, testTime, useDatabase])
  
  // Load stats from database if enabled
  useEffect(() => {
    if (!useDatabase) return
    
    const loadStats = async () => {
      const currentUser = authService.getCurrentUser()
      const restaurantId = await getRestaurantId()
      
      if (!currentUser || !restaurantId) return
      
      setIsLoadingStats(true)
      try {
        const stats = await getTaskSummaryStats(currentUser.id, restaurantId, role, testTime)
        setDbStats(stats)
      } catch (error) {
        // Error loading task stats
      } finally {
        setIsLoadingStats(false)
      }
    }
    
    loadStats()
    
    // 移除实时订阅，只在组件加载时获取一次数据
    // 移除 testTime 依赖，避免时间更新导致重复加载
  }, [useDatabase, role]) // 移除 testTime 依赖
  
  // Use a ref to store the latest refreshFromDatabase function
  const refreshFromDatabaseRef = useRef(refreshFromDatabase)
  useEffect(() => {
    refreshFromDatabaseRef.current = refreshFromDatabase
  }, [refreshFromDatabase])
  
  // Load real-time completion rate from database with a stable interval
  useEffect(() => {
    let interval: NodeJS.Timeout | null = null
    
    const loadAndRefresh = async () => {
      const restaurantId = await getRestaurantId()
      if (!restaurantId) return
      
      // Load initially
      refreshFromDatabaseRef.current()
      
      // Refresh every 30 seconds using the ref to get the latest function
      interval = setInterval(() => {
        refreshFromDatabaseRef.current()
      }, 30000)
    }
    
    loadAndRefresh()
    
    return () => {
      if (interval) clearInterval(interval)
    }
  }, [role, useDatabase]) // Only recreate interval when role or useDatabase changes
  
  // console.log('TaskSummary received props:', {
  //   tasksCount: tasks.length,
  //   missingTasksCount: missingTasks.length,
  //   missingTasks: missingTasks
  // })
  // Filter out notices and floating tasks (they don't appear in summary)
  const regularTasks = tasks.filter(t => !t.isNotice && !t.isFloating)
  
  // Use database task statuses if available, otherwise fall back to local statuses
  const effectiveTaskStatuses = dbTaskStatuses.length > 0 ? dbTaskStatuses : taskStatuses
  
  // Group tasks by status - use database data if available
  const completedTasks = useDatabase
    ? dbCurrentCompletedTasks.map(dbTask => ({
        id: dbTask.id,
        title: dbTask.title,
        description: '',
        completedAt: dbTask.completedAt
      } as any))
    : regularTasks.filter(task => 
        effectiveTaskStatuses.find(s => s.taskId === task.id && s.completed)
      )
  
  const overdueTasks = regularTasks.filter(task => 
    effectiveTaskStatuses.find(s => s.taskId === task.id && s.overdue && !s.completed)
  )
  
  const pendingTasks = useDatabase
    ? dbCurrentPendingTasks.map(dbTask => ({
        id: dbTask.id,
        title: dbTask.title,
        description: dbTask.description || ''
      } as any))
    : regularTasks.filter(task => 
        !effectiveTaskStatuses.find(s => s.taskId === task.id && (s.completed || s.overdue))
      )
  
<<<<<<< HEAD
  
=======
  // Debug log for duty manager tasks
  if (role === 'duty_manager') {
    console.log('[TaskSummary] Duty Manager Task Status:', {
      pendingTasksCount: pendingTasks.length,
      completedTasksCount: completedTasks.length,
      overdueTasksCount: overdueTasks.length,
      dbCurrentPendingTasks: dbCurrentPendingTasks.length,
      dbCurrentCompletedTasks: dbCurrentCompletedTasks.length,
      useDatabase,
      regularTasksCount: regularTasks.length,
      tasks: tasks.map(t => ({ id: t.id, title: t.title }))
    })
  }
>>>>>>> e0116d87
  
  // Use database completion rate only
  const completionRate = useMemo(() => {
    // When using database mode, always use database completion rate
    if (useDatabase && dbCompletionRate !== null) {
      return dbCompletionRate
    }
    
    // Fallback for database stats
    if (useDatabase && dbStats) {
      return dbStats.overallCompletionRate
    }
    
    // Default to 0 if no database data available
    return 0
  }, [useDatabase, dbStats, dbCompletionRate, role, dbMissingTasks, dbCurrentPendingTasks, dbCurrentCompletedTasks])
  
  const handleLateSubmitClick = async (task: TaskTemplate) => {
    // Handle late submission for task
    
    // Always query the database for the task's submission_type
    let taskWithRequirement = task
    
    try {
      const { data: dbTask } = await supabase
        .from('roleplay_tasks')
        .select('submission_type')
        .eq('id', task.id)
        .single()
      
      if (dbTask?.submission_type) {
        // Map submission_type to uploadRequirement
        const typeMap: { [key: string]: string } = {
          'photo': '拍照',
          'audio': '录音',
          'text': '记录',
          'list': '列表',
          'checkbox': '列表'
        }
        taskWithRequirement = {
          ...task,
          uploadRequirement: typeMap[dbTask.submission_type] || null
        }
      }
    } catch (error) {
      // Error fetching task submission_type
    }
    
    // Open TaskSubmissionDialog with isLateSubmission flag
    setSelectedTask(taskWithRequirement)
    setTaskSubmissionOpen(true)
  }
  
  const handleTaskSubmit = async (taskId: string, data: any) => {
    setSubmittingTaskIds(prev => new Set(prev).add(taskId))
    try {
      // TaskSubmissionDialog already includes lateExplanation in the data
      await onLateSubmit(taskId, data)
      
      // Refresh all data from database after successful submission
      await refreshFromDatabase()
      
      // Check if this is part of batch submission
      if (batchSubmitIndex >= 0 && batchSubmitIndex < batchSubmitTasks.length - 1) {
        // Move to next task in batch
        const nextIndex = batchSubmitIndex + 1
        setBatchSubmitIndex(nextIndex)
        setSelectedTask(batchSubmitTasks[nextIndex].task)
      } else {
        // All tasks completed or single task submission
        setSelectedTask(null)
        setTaskSubmissionOpen(false)
        setBatchSubmitIndex(-1)
        setBatchSubmitTasks([])
      }
    } catch (error) {
      // Error submitting task
      setErrorMessage('补交失败，请重试！')
      setShowError(true)
      // Don't close dialog on error
    } finally {
      setSubmittingTaskIds(prev => {
        const newSet = new Set(prev)
        newSet.delete(taskId)
        return newSet
      })
    }
  }
  
  const handleDialogClose = () => {
    setSelectedTask(null)
    setTaskSubmissionOpen(false)
    setBatchSubmitIndex(-1)
    setBatchSubmitTasks([])
  }
  
  const handleBatchSubmit = () => {
    // Filter tasks that require submission (not already completed)
    const tasksToSubmit = missingTasks.filter(item => 
      !completedTaskIds.includes(item.task.id)
    )
    
    if (tasksToSubmit.length === 0) return
    
    // Check if any tasks require special submission
    const requiresSpecialSubmission = tasksToSubmit.some(item => 
      item.task.uploadRequirement !== null
    )
    
    if (requiresSpecialSubmission) {
      // Start batch submission process
      setBatchSubmitTasks(tasksToSubmit)
      setBatchSubmitIndex(0)
      setSelectedTask(tasksToSubmit[0].task)
      setTaskSubmissionOpen(true)
    } else {
      // All tasks can be submitted directly
      tasksToSubmit.forEach(item => {
        onLateSubmit(item.task.id)
      })
    }
  }
  
  return (
    <>
    <Paper elevation={1} sx={{ p: 3 }}>
      <Box display="flex" alignItems="center" justifyContent="space-between" mb={3}>
        <Box display="flex" alignItems="center" gap={1}>
          <Assignment color="primary" />
          <Typography variant="h6">
            任务汇总
          </Typography>
        </Box>
        
        {isLoadingStats && useDatabase ? (
          <CircularProgress size={24} />
        ) : (
          <Chip 
            label={`完成率: ${completionRate}%`}
            color={completionRate === 100 ? 'success' : completionRate === 0 ? 'warning' : 'default'}
            variant={completionRate === 100 ? 'filled' : 'outlined'}
            size="medium"
            sx={{ fontWeight: 'medium' }}
          />
        )}
      </Box>
      
      <List disablePadding>
        {/* Overdue Tasks */}
        {overdueTasks.length > 0 && (
          <>
            <Typography variant="overline" color="error" sx={{ px: 2 }}>
              已逾期 ({overdueTasks.length})
            </Typography>
            {overdueTasks.map(task => (
              <ListItem 
                key={task.id} 
                divider
                sx={{ 
                  py: 2,
                  display: 'flex',
                  alignItems: 'flex-start'
                }}
              >
                <ListItemIcon sx={{ mt: 0.5 }}>
                  <Warning color="error" />
                </ListItemIcon>
                <ListItemText
                  primary={task.title}
                  secondary={task.description}
                  primaryTypographyProps={{ 
                    color: 'error',
                    fontWeight: 'medium',
                    mb: 0.5
                  }}
                  sx={{ pr: 2 }}
                />
                <Box sx={{ ml: 'auto', flexShrink: 0 }}>
                  <Button
                    size="small"
                    variant="outlined"
                    color="error"
                    onClick={() => handleLateSubmitClick(task)}
                    disabled={submittingTaskIds.has(task.id)}
                    sx={{ 
                      px: 2,
                      py: 1,
                      minWidth: 80
                    }}
                  >
                    {submittingTaskIds.has(task.id) ? (
                      <CircularProgress size={20} color="inherit" />
                    ) : (
                      '补交'
                    )}
                  </Button>
                </Box>
              </ListItem>
            ))}
            <Divider sx={{ my: 2 }} />
          </>
        )}
        
        {/* Pending Tasks */}
        {pendingTasks.length > 0 && (
          <>
            <Typography variant="overline" color="text.secondary" sx={{ px: 2 }}>
              待完成 ({pendingTasks.length})
            </Typography>
            {pendingTasks.map(task => (
              <ListItem key={task.id} divider>
                <ListItemIcon>
                  <RadioButtonUnchecked color="action" />
                </ListItemIcon>
                <ListItemText
                  primary={task.title}
                  secondary={task.description}
                />
              </ListItem>
            ))}
            <Divider sx={{ my: 2 }} />
          </>
        )}
        
        {/* Completed Tasks */}
        {completedTasks.length > 0 && (
          <>
            <Typography variant="overline" color="success.main" sx={{ px: 2 }}>
              已完成 ({completedTasks.length})
            </Typography>
            {completedTasks.map(task => {
              const status = taskStatuses.find(s => s.taskId === task.id)
              // 在数据库模式下，直接使用task.completedAt；否则从status中查找
              const completedAtTime = useDatabase && task.completedAt 
                ? task.completedAt 
                : status?.completedAt
              
              return (
                <ListItem key={task.id} divider>
                  <ListItemIcon>
                    <CheckCircle color="success" />
                  </ListItemIcon>
                  <ListItemText
                    primary={task.title}
                    secondary={
                      completedAtTime 
                        ? `完成于 ${new Date(completedAtTime).toLocaleTimeString()}`
                        : task.description
                    }
                    secondaryTypographyProps={{ color: 'text.secondary' }}
                  />
                </ListItem>
              )
            })}
          </>
        )}
        
        {/* Missing Tasks from Previous Periods */}
        {((useDatabase && (dbMissingTasks.length > 0 || dbStats?.previousPeriodsMissing.length)) || (!useDatabase && missingTasks.length > 0)) && (
          <>
            <Typography variant="overline" color="error" sx={{ px: 2, mb: 1, display: 'flex', alignItems: 'center', gap: 1 }}>
              <History fontSize="small" />
              缺失任务 ({useDatabase ? (dbMissingTasks.length || dbStats?.previousPeriodsMissing.length || 0) : missingTasks.length})
            </Typography>
            {(useDatabase ? (
              dbMissingTasks.length > 0 ? dbMissingTasks.map((item) => ({
                task: {
                  id: item.id,
                  title: item.title,
                  description: '',
                  uploadRequirement: null,
                  isNotice: false,
                  isFloating: false,
                  samples: item.samples || []
                } as TaskTemplate,
                periodName: item.periodName || item.period
              })) : dbStats?.previousPeriodsMissing.map((item) => ({
                task: {
                  id: item.taskId,
                  title: item.taskTitle,
                  description: item.taskDescription,
                  // 优先使用uploadRequirement，如果没有则根据submissionType转换
                  uploadRequirement: item.uploadRequirement || 
                                  (item.submissionType === 'photo' ? '拍照' : 
                                   item.submissionType === 'audio' ? '录音' :
                                   item.submissionType === 'text' ? '记录' :
                                   item.submissionType === 'list' ? '列表' : 
                                   item.submissionType === 'checkbox' ? '列表' : null),
                  isNotice: false,
                  isFloating: false,
                  samples: item.samples || []
                } as TaskTemplate,
                periodName: item.periodName
              })) || []
            ) : missingTasks).map((item, index) => (
              <ListItem 
                key={`missing-${index}`} 
                divider
                sx={{ 
                  py: 2,
                  display: 'flex',
                  alignItems: 'flex-start'
                }}
              >
                <ListItemIcon sx={{ mt: 0.5 }}>
                  <Warning color="error" />
                </ListItemIcon>
                <ListItemText
                  primary={item.task.title}
                  secondary={
                    <>
                      <Typography 
                        variant="body2" 
                        component="span"
                        sx={{ 
                          display: 'block',
                          overflow: 'hidden',
                          textOverflow: 'ellipsis',
                          maxWidth: '100%'
                        }}
                      >
                        {item.task.description}
                      </Typography>
                      <Typography 
                        variant="caption" 
                        component="span"
                        display="block" 
                        color="error" 
                        sx={{ mt: 0.5 }}
                      >
                        时段：{item.periodName}
                      </Typography>
                    </>
                  }
                  primaryTypographyProps={{ 
                    color: 'error',
                    fontWeight: 'medium',
                    mb: 0.5
                  }}
                  sx={{ pr: 2 }}
                />
                <Box sx={{ ml: 'auto', flexShrink: 0 }}>
                  <Button
                    size="small"
                    variant="contained"
                    color="error"
                    onClick={() => handleLateSubmitClick(item.task)}
                    disabled={submittingTaskIds.has(item.task.id)}
                    sx={{ 
                      px: 2,
                      py: 1,
                      minWidth: 80
                    }}
                  >
                    {submittingTaskIds.has(item.task.id) ? (
                      <CircularProgress size={20} sx={{ color: 'white' }} />
                    ) : (
                      '补交'
                    )}
                  </Button>
                </Box>
              </ListItem>
            ))}
          </>
        )}
        
        {/* Empty State */}
        {regularTasks.length === 0 && missingTasks.length === 0 && (
          <Box textAlign="center" py={4}>
            <Typography color="text.secondary">
              当前时段无任务
            </Typography>
          </Box>
        )}
      </List>
    </Paper>
    
    {/* Task Submission Dialog - only render when needed */}
    {taskSubmissionOpen && selectedTask && (
      <TaskSubmissionDialog
        open={taskSubmissionOpen}
        task={selectedTask}
        isLateSubmission={true}
        onClose={handleDialogClose}
        onSubmit={handleTaskSubmit}
      />
    )}
    
    {/* Error Snackbar */}
    <Snackbar
      open={showError}
      autoHideDuration={6000}
      onClose={() => setShowError(false)}
      anchorOrigin={{ vertical: 'bottom', horizontal: 'center' }}
    >
      <Alert 
        onClose={() => setShowError(false)} 
        severity="error" 
        sx={{ width: '100%' }}
      >
        {errorMessage}
      </Alert>
    </Snackbar>
    </>
  )
}<|MERGE_RESOLUTION|>--- conflicted
+++ resolved
@@ -211,24 +211,6 @@
     : regularTasks.filter(task => 
         !effectiveTaskStatuses.find(s => s.taskId === task.id && (s.completed || s.overdue))
       )
-  
-<<<<<<< HEAD
-  
-=======
-  // Debug log for duty manager tasks
-  if (role === 'duty_manager') {
-    console.log('[TaskSummary] Duty Manager Task Status:', {
-      pendingTasksCount: pendingTasks.length,
-      completedTasksCount: completedTasks.length,
-      overdueTasksCount: overdueTasks.length,
-      dbCurrentPendingTasks: dbCurrentPendingTasks.length,
-      dbCurrentCompletedTasks: dbCurrentCompletedTasks.length,
-      useDatabase,
-      regularTasksCount: regularTasks.length,
-      tasks: tasks.map(t => ({ id: t.id, title: t.title }))
-    })
-  }
->>>>>>> e0116d87
   
   // Use database completion rate only
   const completionRate = useMemo(() => {
